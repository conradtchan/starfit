"""Results objects from the various algorithms"""

import math
from pathlib import Path
from string import capwords

import numpy as np

from . import DATA_DIR, SOLAR, starplot
from .autils import abusets
from .autils.isotope import ion as I
from .autils.logged import Logged
from .autils.stardb import StarDB
from .fitness import solver
from .read import Star

# uniform and brief units
_unit_translate = {
    "solar masses": "Msun",
    "M_sun": "Msun",
    "He core fraction": "He core",
}

<<<<<<< HEAD
_title_translate = {
    "lower mass cut": "Mlow",
    "upper mass cut": "Mhigh",
}

=======
>>>>>>> b0792d72

class Results(Logged):
    """
    Object for running the various algorithms and a container for the results
    """

    def __init__(self, sol_type):
        self.sol_type = sol_type
        self.history = {"best": [], "average": [], "worst": []}
        self.initsol = None
        self.bestsol = None
        self.times = []
        self.gen = None
        self.pop_size = None
        if sol_type == "Single":
            self.sol_size = 1
        elif sol_type == "Double":
            self.sol_size = 2
        else:
            self.sol_size = None

        try:
            self.silent
        except:
            self.silent = False

        self.setup_logger(silent=self.silent)

    def _setup(
        self,
        filename,
        dbname,
        *,
<<<<<<< HEAD
        combine=None,
        z_exclude=None,
        z_min=1,
        z_max=30,
        upper_lim=None,
        z_lolim=None,
=======
        combine=[],
        z_exclude=[],
        z_min=1,
        z_max=30,
        upper_lim=[],
        z_lolim=[],
>>>>>>> b0792d72
    ):
        """Prepare the data for the solvers. Trims the databases and excludes
        elements.
        """
        dbname = Path(dbname).expanduser()
        if not dbname.is_file():
            _dbpath = Path(DATA_DIR) / "db" / dbname
            if _dbpath.is_file():
                dbpath = _dbpath
            else:
                raise IOError(f"file {dbname} not found")
        else:
            dbpath = dbname

        # Read a star
        star = Star(filename, silent=self.silent)
        self.star = star
        # Read the database
        # Note on reading db:
        # db.data[element,entry]
        # For element 1-83
        # Entry 1-16800
        self.db = StarDB(dbpath, silent=self.silent)

        if "mass" in self.db.fieldnames:
            ejecta = np.array(self.db.fielddata["mass"])
            if "remnant" in self.db.fieldnames:
                ejecta -= self.db.fielddata["remnant"]
        else:
<<<<<<< HEAD
            ejecta = np.tile(1.0e0, self.db.fielddata.shape[0])

        if combine is None:
            combine = []
        if not np.iterable(combine):
            raise AttributeError(f"{combine=} not supported")
        if len(combine) == 0:
            combine = [[]]
        elif len(combine) == 1:
            if not np.iterable(combine[0]):
                combine = [combine]

        if z_exclude is None:
            z_exclude = []
        if upper_lim is None:
            upper_lim = []
        if z_lolim is None:
            z_lolim = []
=======
            ejecta = np.tile(1.0e0, self.fielddata.shape[0])
>>>>>>> b0792d72

        self.ejecta = ejecta
        self.combine = combine
        self.z_min = z_min
        self.z_max = z_max
        self.upper_lim = upper_lim
        self.z_lolim = z_lolim
        self.z_exclude = z_exclude

        # Remove elements with Z > z_max and Z < z_min
        mask_zmax = np.array(
            [
                ion.Z <= z_max and ion.Z >= z_min
                for ion in star.element_abundances.element
            ]
        )
        eval_data = star.element_abundances[mask_zmax]
        # eval_data = eval_data #The other one gets chopped and changed

        # Remove upper limit elements if upper limits is not enabled
        mask_uplim = np.array([error > 0 for error in eval_data.error])
        if not upper_lim:
            eval_data = eval_data[mask_uplim]

        # List of DB ions which will get chopped
        dbions = self.db.ions

        # The full set of abundance data from the database
        full_abudata = np.copy(self.db.data.transpose())
        full_ions = np.copy(self.db.ions)

        # List of every every element in the DB
        list_db = np.array([ion for ion in self.db.ions])

        # List of every element in the DB less than z_max and greater than z_min
        zdb = np.array([ion.Z for ion in list_db])
        list_ztrim = list_db[(zdb <= z_max) & (zdb >= z_min)]

        # Prepare the sun
        solar = Path(SOLAR).expanduser().resolve()
        if not solar.is_file():
            solar = Path(DATA_DIR) / "ref" / SOLAR
            if not solar.is_file():
                raise AttributeError(f"solar data '{solar}' not found.")
        sun = abusets.SolAbu(
            name=solar,
            silent=self.silent,
        )

        # Transforms the uncombined element numbers for use in the sun
        index_sun = np.in1d(list_db, list_ztrim, assume_unique=True)
        sunions = dbions[index_sun]
        sun_full = sun.Y(self.db.ions[index_sun])
        sun_star = sun.Y(eval_data.element[:])

        # Combine elements
        list_comb = list_ztrim
        comb_abudata = full_abudata
        comb_ions = full_ions
        # Structure of list:
        #  [[6,7,8], [1,2]] will combine C+N+O and H+He
        if len(combine[0]) > 0:
            self.logger.info("Combining elements:")
            for group in combine:
                elements = [I(z) for z in group]
                for ele in elements:
                    assert (
                        ele in star.element_abundances["element"]
                    ), "Combined elements need to have an observed data point"

                self.logger.info("    " + "+".join([str(ion) for ion in elements]))
                # Get abundance of each element
                abu = [
                    10 ** eval_data.abundance[np.in1d(eval_data.element, [ele])]
                    for ele in elements
                ]

                # Replace the element with the lowest Z with the total abundance
                eval_data.abundance[
                    np.in1d(eval_data.element, [elements[0]])
                ] = np.log10(np.sum(abu))

                # Get error of each element
                err = [
                    eval_data.error[np.in1d(eval_data.element, [ele])]
                    for ele in elements
                ]

                for e in err:
                    assert e > 0, "Can only combine data points, not upper lims"

                # Replace the element with the first
                ae = [
                    (abu[i] * (10 ** np.abs(err[i]) - 1)) ** 2
                    for i in range(len(group))
                ]

                eval_data.error[np.in1d(eval_data.element, [elements[0]])] = np.log10(
                    (np.sqrt(np.sum(ae)) / np.sum(abu)) + 1
                )

                # Do the same process for the sun
                # Sum
                sunabu = [sun_full[np.in1d(sunions, [ele])] for ele in elements]
                # Write
                sun_full[np.in1d(sunions, [elements[0]])] = np.sum(sunabu)
                sun_star[np.in1d(eval_data.element[:], [elements[0]])] = np.sum(sunabu)
                # Remove
                idbse = np.invert(np.in1d(sunions, elements[1:]))
                sun_full = sun_full[idbse]
                sunions = sunions[idbse]
                iee = np.invert(np.in1d(eval_data.element[:], elements[1:]))
                sun_star = sun_star[iee]

                # Remove all the elements except the first in the group
                eval_data = eval_data[iee]

                # Do the same process for the database
                # Sum
                abudb = np.array(
                    [comb_abudata[np.in1d(dbions, [ele])][0] for ele in elements]
                )

                # Write
                comb_abudata[np.in1d(dbions, [elements[0]])][0] = np.sum(abudb, axis=0)

                # Remove
                idbe = np.invert(np.in1d(dbions, elements[1:]))
                comb_abudata = comb_abudata[idbe]
                comb_ions = comb_ions[idbe]
                dbions = dbions[idbe]

                # Adjust z list for the new combined elements
                ile = np.invert(np.in1d(list_comb, elements[1:]))
                list_comb = list_comb[ile]

        else:
            comb_abudata = full_abudata
            comb_ions = full_ions

        # Keep track of upper limits for plotting (do this after combining elements to get the indices right)
        self.uplim_index_star = eval_data.error < 0

        # Trim the DB of elements that are not in the star file
        mask_star = np.in1d(comb_ions, eval_data.element, assume_unique=True)
        trimmed_db = comb_abudata[mask_star]

        # The index of all the excluded elements
        exclude_index = np.in1d(
            [i.Z for i in eval_data.element],
            z_exclude,
            assume_unique=True,
        )

        # The index of lower limits of all elements (post-combining)
        lolim_index_all = np.in1d([i.Z for i in list_comb], z_lolim, assume_unique=True)

        # The index of lower limits of the star's elements
        lolim_index_star = np.in1d(
            [i.Z for i in eval_data.element], z_lolim, assume_unique=True
        )

        # Flip the sign of the error of the lower limits
        eval_data.error[lolim_index_star] = -np.abs(eval_data.error[lolim_index_star])

        self.logger.info(
            f"Matching {len(eval_data)} data points from Z={z_min} to Z={z_max}:"
        )

        self.logger.info("    " + " ".join([str(ion) for ion in eval_data.element]))

        self.logger.info(
            f"with {np.sum(eval_data.error < 0)} upper limits in the data:"
        )
        self.logger.info(
            "    "
            + " ".join([str(ion) for ion in eval_data.element[eval_data.error < 0]])
        )

        self.logger.info(f"and {np.sum(lolim_index_star)} lower limits in the models:")

        self.logger.info(
            "    " + " ".join([str(ion) for ion in eval_data.element[lolim_index_star]])
        )

        self.eval_data = eval_data
        self.trimmed_db = trimmed_db
        self.full_abudata = full_abudata
        self.list_db = list_db
        self.list_ztrim = list_ztrim
        self.list_comb = list_comb
        self.exclude_index = exclude_index
        self.lolim_index_all = lolim_index_all
        self.lolim_index_star = lolim_index_star
        self.sun = sun
        self.sun_full = sun_full
        self.sun_star = sun_star

    @staticmethod
    def _fitness(
        trimmed_db,
        eval_data,
        z_exclude_index,
        sol,
        ejecta=[],
        fixed_offsets=False,
        write=True,
        cdf=0,
        ls=False,
    ):
        """
        Evaluate the fitness of a set of solutions.
        If abundance is directly given in the case of smart GA, use that.
        """

        if fixed_offsets:
            offset = ejecta[sol["index"]]
            ls = False
        else:
            offset = sol["offset"]

        error = np.copy(eval_data.error)
        error[z_exclude_index] = 1.0e99

        abu = np.transpose(trimmed_db[:, sol["index"]], (1, 2, 0))

        fitness, offsets = solver.fitness(
            eval_data.abundance,
            error,
            abu,
            offset,
            cdf=cdf,
            ls=ls,
        )

        sol["offset"] = offsets
        fitness /= eval_data.error.shape[0] - np.sum(z_exclude_index) - 1
        return fitness

    def n_comb(
        self,
    ):
        try:
            self._n_comb
        except:
            db_size = self.trimmed_db.shape[1]
            self._n_comb = np.product(
                np.arange(db_size - self.sol_size + 1, db_size + 1).astype("f8")
            ) / math.factorial(self.sol_size)
        return self._n_comb

    def run(
        self,
        stars,
        offsets=None,
        fixed=False,
    ):
        """Solve for the specified stars"""
        stars = np.array(stars)
        sol = np.ndarray(stars.shape, dtype=[("index", "int"), ("offset", "f8")])
        for i in range(stars.shape[0]):
            sol[i, :]["index"] = stars[i, :]
            if offsets is None:
                sol[i, :]["offset"] = 1.0e-3 / stars.shape[1]
                ls = True
            else:
                sol[i, :]["offset"] = offsets[i]
                ls = False

        fitness = self._fitness(
            self.trimmed_db,
            self.eval_data,
            self.exclude_index,
            sol,
            self.ejecta,
            fixed_offsets=fixed,
            cdf=self.cdf,
            ls=ls,
        )
        return sol, fitness

    def plot(self, index=0, **kwargs):
        """Call plotting routines to plot the best fit."""
        db = self.db

        bestsol = self.sorted_stars[index]
        self.labels, self.plotdata = starplot.abuplot(
            indices=bestsol["index"].tolist(),
            offsets=bestsol["offset"].tolist(),
            star=self.star,
            db=db,
            full_abudata=self.full_abudata,
            eval_data=self.eval_data,
            list_db=self.list_db,
            list_comb=self.list_comb,
            sun_full=self.sun_full,
            sun_star=self.sun_star,
            combine=self.combine,
            exclude_index=self.exclude_index,
            uplim_index_star=self.uplim_index_star,
            lolim_index_all=self.lolim_index_all,
            solution_fitness=self.sorted_fitness[0],
            **kwargs,
        )

    def plot_fitness(self):
        # Fitness over time plot
        starplot.fitplot(
            sol_type=self.sol_type,
            starname=self.star.name,
            generations=self.gen,
            popsize=self.pop_size,
            genesize=self.sol_size,
            times=self.times,
            history=self.history,
        )

    def text_result(self, n=20, format="unicode"):
        """Print data of best fit."""
        text = []
        if format == "html":
            base_title = ["&#x1D6D8;&sup2;", "Dilution", "Index"]
        elif format == "unicode":
            base_title = ["\u03C7\u00B2", "Dilution", "Index"]
        else:
            base_title = ["chi**2", "Dilution", "Index"]
        base_units = ["", "", ""]

        db = self.db

<<<<<<< HEAD
        text.append(
            base_title
            + [
                _title_translate[word] if word in _title_translate else capwords(word)
                for word in db.fieldnames
            ]
        )
        text.append(
            base_units
            + [
                f"({_unit_translate.get(word, word)})"
                if word
                not in (
                    "",
                    "-",
                )
                else ""
                for word in db.fieldunits
            ]
=======
        text.append(base_title + [capwords(word) for word in db.fieldnames])
        text.append(
            base_units
            + [f"({_unit_translate.get(word, word)})" for word in db.fieldunits]
>>>>>>> b0792d72
        )

        for i in range(min(n, len(self.sorted_stars))):
            for j in range(self.sol_size):
                index, offset = self.sorted_stars[i][j]
                data = db.fielddata[index]
                line = list()
                if j == 0:
                    line.append(f"{self.sorted_fitness[i]:3.2f}")
                else:
                    line.append("")
                line.append(f"1:{1 / offset:1.0f}")
                line.append(f"{index:6d}")
                line.extend([f"{x:{y}}" for x, y in zip(data, db.fieldformats)])
                text.append(line)
            if self.sol_size > 1:
                text.append("")

        return text

    @staticmethod
    def textpad(s, n):
        nspace = n - len(s)
        return " " * nspace + s

    def __str__(self):
        text = self.text_result(10)
        lengths = [[len(word) for word in line] for line in text if len(line) > 0]
        lengths = np.asarray(lengths).max(axis=0) + 1

        string = ""
        for line in text:
            for word, length in zip(line, lengths):
                string += self.textpad(word, length)
            string += "\n"
        return string

    def __repr__(self):
        return f"{self.__class__.__name__}({self.star.name})"<|MERGE_RESOLUTION|>--- conflicted
+++ resolved
@@ -21,14 +21,11 @@
     "He core fraction": "He core",
 }
 
-<<<<<<< HEAD
 _title_translate = {
     "lower mass cut": "Mlow",
     "upper mass cut": "Mhigh",
 }
 
-=======
->>>>>>> b0792d72
 
 class Results(Logged):
     """
@@ -62,21 +59,13 @@
         filename,
         dbname,
         *,
-<<<<<<< HEAD
         combine=None,
         z_exclude=None,
         z_min=1,
         z_max=30,
         upper_lim=None,
         z_lolim=None,
-=======
-        combine=[],
-        z_exclude=[],
-        z_min=1,
-        z_max=30,
-        upper_lim=[],
-        z_lolim=[],
->>>>>>> b0792d72
+
     ):
         """Prepare the data for the solvers. Trims the databases and excludes
         elements.
@@ -106,7 +95,6 @@
             if "remnant" in self.db.fieldnames:
                 ejecta -= self.db.fielddata["remnant"]
         else:
-<<<<<<< HEAD
             ejecta = np.tile(1.0e0, self.db.fielddata.shape[0])
 
         if combine is None:
@@ -125,9 +113,6 @@
             upper_lim = []
         if z_lolim is None:
             z_lolim = []
-=======
-            ejecta = np.tile(1.0e0, self.fielddata.shape[0])
->>>>>>> b0792d72
 
         self.ejecta = ejecta
         self.combine = combine
@@ -458,7 +443,6 @@
 
         db = self.db
 
-<<<<<<< HEAD
         text.append(
             base_title
             + [
@@ -478,12 +462,7 @@
                 else ""
                 for word in db.fieldunits
             ]
-=======
-        text.append(base_title + [capwords(word) for word in db.fieldnames])
-        text.append(
-            base_units
-            + [f"({_unit_translate.get(word, word)})" for word in db.fieldunits]
->>>>>>> b0792d72
+
         )
 
         for i in range(min(n, len(self.sorted_stars))):
