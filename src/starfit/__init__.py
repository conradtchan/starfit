import os
from pathlib import Path

DATA_DIR = Path(__file__).parent.expanduser().resolve() / "data"
DATA_DIRS = [DATA_DIR]

<<<<<<< HEAD
# If user has defined an environment variable for custom data files,
# add that to the list of data directories to search, assuming it is valid
user_data_dir = os.getenv("STARFIT_DATA")
if user_data_dir:
    user_data_dir = Path(user_data_dir).expanduser().resolve()
    if user_data_dir.isdir():
        DATA_DIRS = [user_data_dir, DATA_DIR]
=======
# If user has defined an environment variable for custom data files, use that instead
user_data_dir = getenv("STARFIT_DATA")
if user_data_dir is not None:
    user_data_dir = Path(user_data_dir).expanduser().resolve()
    if user_data_dir.is_dir():
        DATA_DIR = user_data_dir
>>>>>>> 3f51207d
    else:
        print(f' [StarFit] STARFIT_DATA="{user_data_dir}" is not valid.  Ignoring.')

SOLAR = "sollo22.dat"
user_solar = os.getenv("STARFIT_SOLAR")
if user_solar is not None:
    SOLAR = user_solar

BBN = "bbnc19.dat"
user_bbn = os.getenv("STARFIT_BBN")
if user_bbn is not None:
    BBN = user_bbn

from importlib import metadata

__version__ = metadata.version("starfit")


from .fit import Direct, Double, Single
from .ga import Ga

__all__ = ["Direct", "Double", "Single", "Ga"]

del Path, os
del user_data_dir, user_solar, user_bbn<|MERGE_RESOLUTION|>--- conflicted
+++ resolved
@@ -4,22 +4,13 @@
 DATA_DIR = Path(__file__).parent.expanduser().resolve() / "data"
 DATA_DIRS = [DATA_DIR]
 
-<<<<<<< HEAD
 # If user has defined an environment variable for custom data files,
 # add that to the list of data directories to search, assuming it is valid
 user_data_dir = os.getenv("STARFIT_DATA")
 if user_data_dir:
     user_data_dir = Path(user_data_dir).expanduser().resolve()
-    if user_data_dir.isdir():
+    if user_data_dir.is_dir():
         DATA_DIRS = [user_data_dir, DATA_DIR]
-=======
-# If user has defined an environment variable for custom data files, use that instead
-user_data_dir = getenv("STARFIT_DATA")
-if user_data_dir is not None:
-    user_data_dir = Path(user_data_dir).expanduser().resolve()
-    if user_data_dir.is_dir():
-        DATA_DIR = user_data_dir
->>>>>>> 3f51207d
     else:
         print(f' [StarFit] STARFIT_DATA="{user_data_dir}" is not valid.  Ignoring.')
 
