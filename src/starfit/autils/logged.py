"""
Provide logged base Class.
"""

import contextlib
import io
import logging
import os
import re
<<<<<<< HEAD
import time
=======
import sys
>>>>>>> 6e31c795
from datetime import datetime, timedelta

try:
    import resource
except ModuleNotFoundError:
    # You are using Windows, tough luck
    class _use:
        ru_utime = 0.0
        ru_stime = 0.0

    class resource:
        @staticmethod
        def getusage(*args, **kwargs):
            return _use()


import numpy as np

# from fortranfile import FortranReader
from . import utils
from .human import byte2human, time2human, version2human


class Timer(object):
    """
    A basic timer class.
    """

    def __init__(self, start=True):
        self.reset(start)

    def _get_time(self):
        return datetime.now()

    def _get_zero_time(self):
        return timedelta()

    def start(self):
        """
        start timer
        """
        assert not self._running
        assert np.all(
            self._time_offset == self._get_zero_time()
        ), "timer was run before; use restart"
        self._running = True
        self._time = self._get_time()

    def stop(self):
        """
        stop (pause) timer
        """
        assert self._running
        self._time_offset = self()
        self._running = False

    def reset(self, start=True):
        """
        reset timer
        """
        self._time_offset = self._get_zero_time()
        self._running = False
        if start:
            self.start()

    def resume(self):
        """
        resume timer
        """
        assert not self._running
        self._running = True
        self._time = self._get_time()

    def __call__(self):
        """
        get current time value
        """
        if self._running:
            return self._time_offset + self._get_time() - self._time
        else:
            return self._time_offset


class ResourceTimer(Timer):
    """
    A resource timer
    """

    def __init__(self, start=True):
        self.reset(start)

    def _get_time(self):
        use = resource.getrusage(resource.RUSAGE_SELF)
        xtime = np.ndarray([time.time(), use.ru_utime, use.ru_stime, 0])
        xtime[-1] = np.sum(xtime[1:-1])
        return xtime

    def _get_zero_time(self):
        return np.zeros(4)


class Timed(object):
    """
    Object to provide timers.

    Default timer 'name' is None.
    """

    def __init__(self, silent=True):
        """
        Constructor to set up timing.

        Parameters:
        silent = True - no output.

        Better to use setup_timed() instead.
        """
        self.setup_timer(silent)

    def setup_timer(self, timer=None, silent=True):
        """
        Set up one default timer 'None'
        """
        self._timers = dict()
        self._timers[None] = Timer()
        if timer is not None:
            self._timers[timer] = Timer()
        self._current_timer = timer

    def has_timer(self, name=None):
        """
        Return True if timer exists.
        """
        return name in self._timers

    def new_timer(self, name=None, start=True):
        """
        Add a new timer.  Raise if it timer exists.
        """
        assert not self._timers.haskey(name), f"timer {name} already exisits"
        self._timers[name] = Timer(start)

    def add_timer(self, name=None, start=True):
        """
        Add a new timer.  Reset if it timer exists.
        """
        self._timers[name] = Timer(start)

    def start_timer(self, name=None):
        """
        Start timer.  Reset if it timer exists.
        """
        if name in self._timers:
            self._timers[name].start
        else:
            self._timers[name] = Timer(True)

    def get_timer(self, name=None):
        """
        Retrive current time of timer
        """
        return self._timers[name]()

    def get_timer_human(self, name=None):
        """
        Retrive current time of timer in human-readable format (str).
        """
        return time2human(self._timers[name]())

    def finish_timer(self, name=None):
        """
        End timer and retrive current time of timer
        """
        return self._timers.pop(name)()

    def timer_is_running(self, name=None):
        """
        Retrive current time status
        """
        return self._timers[name]._running

    def stop_timer(self, name=None):
        """
        Stop given timer
        """
        self._timers[name].stop()

    def reset_timer(self, name=None):
        """
        Reset named timer
        """
        self._timers[name].reset()

    def resume_timer(self, name=None):
        """
        Start or resume given timer
        """
        self._timers[name].resume()

    def restart_timer(self, name=None):
        """
        restart/reinitialize named timer
        """
        self._timers[name].restart()

    def switch_timer(self, name=None):
        """
        Switch to new current timer
        """
        assert self._current_timer is not None
        self._current_timer.stop()
        self._current_timer = self._timers.setdefault(name, Timer())
        self._current_timer.resume()

    def set_timer(self, name=None):
        """
        Set a current timer.
        """
        self._current_timer = self._timers.setdefault(name, Timer())

    def replace_timer(self, name=None, timer=None):
        """
        Replace a time in data base.
        """
        assert timer is not None
        self._timers[name] = timer


class Logged(Timed):
    """
    Provide logging setup.
    """

    def __init__(self, **kwargs):
        """
        Constructor to set up logging.

        Parameters:
        silent = True - no output.

        Better to use setup_logger() instead.
        """
        kwargs.setdefault("silent", True)
        self.setup_logger(**kwargs)

    @contextlib.contextmanager
    def timeenv(self, **kwargs):
        """
        Context manager for logging with timing default.

        Specifically, you may specify a named timer that can be used
        otherwise as well and is returned in the with statement (timer
        name, not timer object).  This way you can have nested timers,
        should need be.
        """
        kw = dict(kwargs)
        message = kw.pop("message", None)
        timing = kw.pop("timing", True)
        timer = kw.setdefault("timer", None)
        self.setup_logger(**kw)
        yield timer
        self.close_logger(message=message, timing=timing)

    @contextlib.contextmanager
    def logenv(self, **kwargs):
        """
        Context manager for logging.

        Set timing to False to disable printout.
        """
        kw = dict(kwargs)
        message = kw.pop("message", None)
        timing = kw.pop("timing", False)
        self.setup_logger(**kw)
        yield
        self.close_logger(
            message=message,
            timing=timing,
        )

    # Since we can't be sure the __init__ method was called, this was
    # implemented as a property
    @property
    def logger_count(self):
        """
        Logger count level.
        """
        try:
            count = self._logger_count
        except AttributeError:
            count = 0
            self._logger_count = count
        return count

    @logger_count.setter
    def logger_count(self, count):
        self._logger_count = count

    @logger_count.deleter
    def logger_count(self):
        del self._logger_count

    def _info(self, message):
        """
        One-time logging of messages.
        """
        if self.logger_count <= 0:
            with self.logenv(silent=False, timing=False):
                self.logger.info(message)
        else:
            self.logger.info(message)

    def setup_logger(
        self,
        silent=None,
        logfile=None,
        level=None,
        format=None,
        timer=None,
        filename=False,
        pathname=False,
        funcname=False,
        linenumber=False,
        process=False,
        name=None,
        classname=None,
    ):
        """
        Set up logger for output.

        Parameters:
        silent = True - no output.

        Use:
        self.logger.info('My string')
        to log output data

        TODO:
        add setups for file handler and level
        """
        self.logger_count += 1
        self.logger_logfile = None
        if self.logger_count == 1:
            if "_timers" not in self.__dict__:
                self.setup_timer()
            self._log_timers = []
            if silent not in (None, True, False):
                level = silent
                silent = False
            if silent is None:
                if level is None:
                    try:
                        silent = self.logger_silent
                    except AttributeError:
                        silent = True
                else:
                    silent = False
            self.logger_silent = silent
            if level is None:
                try:
                    level = self.logger_level
                except AttributeError:
                    level = logging.INFO

            # TODO if current silence level - or file - is different
            # from root level: install new logger  - maybe we should
            # never recycle root logger ...

            self.logger_level = level
            self.logger = logging.getLogger(self.__class__.__name__)
            root_logger = logging.getLogger()
            if len(root_logger.handlers) == 0 and len(self.logger.handlers) == 0:
                if format is None:
                    info = ""
                    if name is not None:
                        info = name
                        if classname is True:
                            info = "%(name)s-" + info
                    elif classname is not False:
                        info = "%(name)s"
                    if funcname:
                        info += ".%(funcName)s"
                    if filename:
                        info = "%(filename)s." + info
                    elif pathname:
                        info = "%(pathname)s." + info
                    if linenumber:
                        info += ":%(lineno)d"
                    if process:
                        info = "%(process)d:" + info
                    formatter = logging.Formatter(f" [{info}] %(message)s")
                elif format == "UTC":
                    formatter = utils.UTCFormatter(
                        "%(asctime)s%(msecs)03d %(nameb)12-s %(levelname)s: %(message)s",
                        datefmt="%Y%m%d%H%M%S",
                    )
                else:
                    raise Exception("Logger Format Not Recognized")
                if silent is True:
                    self.logger_handler = logging.NullHandler()
                elif logfile is not None:
                    self.logger_logfile = logfile
                    self.logger_handler = logging.FileHandler(logfile, "w")
                else:
                    self.logger_handler = logging.StreamHandler(sys.stdout)
                self.logger_handler.setFormatter(formatter)
                self.logger.addHandler(self.logger_handler)
                self.logger.setLevel(level)
            else:
                self.logger.setLevel(level)
                self.logger_handler = None
        else:
            self._log_timers += [(self._log_timer, self._timers[self._log_timer])]
        self.add_timer(timer)
        self._log_timer = timer

    @staticmethod
    def _format_timing(timing, time):
        """
        Format timing string.

        If it contains a {.*} expression, assume this is for use for
        formatting.
        """
        if timing is False:
            return None
        elif timing in (True, None):
            timing = "Runtime:"
        stime = time2human(time)
        if len(re.findall(r"({.*})", timing)) == 1:
            s = timing.format(stime)
        else:
            s = f"{timing:s} {stime:s}."
        return s

    def logger_timing(self, timing=None, timer=None, finish=False):
        """
        Print logger timing info.
        """
        if timer is not None and timing is None:
            timing = timer + ":"
        timing = self._format_timing(timing, self.get_timer(timer))
        if timing is not None:
            self.logger.info(timing)
        if finish and timer is not None:
            self.finish_timer(timer)

    def close_logger(self, timing=None, message=None):
        """
        Reset logger if it was changed.
        """
        if timing is not None:
            self.logger_timing(timing=timing)
        if message is not None:
            self.logger.info(message)
        self.logger_count -= 1
        assert self.logger_count >= 0, f"logger count is {self.logger_count:d}"
        if self.logger_count == 0:
            if self.logger_handler is not None:
                self.logger.removeHandler(self.logger_handler)
            if self.logger_logfile is not None:
                logging.shutdown()
            del self.logger
            del self.logger_handler
            del self.logger_logfile
        else:
            self.finish_timer(self._log_timer)
            self._log_timer, timer = self._log_timers.pop()
            self.replace_timer(name=self._log_timer, timer=timer)

    def logger_error(self, message):
        if hasattr(self, "logger") and self.logger is not None:
            self.logger.error(message)
            return
        self.setup_logger()
        self.logger.error(message)
        self.close_logger()

    def logger_info(self, message):
        if hasattr(self, "logger") and self.logger is not None:
            self.logger.info(message)
            return
        self.setup_logger()
        self.logger.info(message)
        self.close_logger()

    def logger_warning(self, message):
        if hasattr(self, "logger") and self.logger is not None:
            self.logger.warning(message)
            return
        self.setup_logger()
        self.logger.warning(message)
        self.close_logger()

    def close_timer(self, timer=None, timing=None):
        """
        End/close timer, return time, optionally log message (parameter 'timing').

        This should not be used to close logger timer(s).
        """
        try:
            log_timers = self._log_timers
        except:
            log_timers = []
        if self._timers[timer] in log_timers:
            self.logger.error(f"Cannot close logger timer {timer}")
            time = self.get_timer(timer)
            return time
        try:
            time = self.finish_timer(timer)
        except KeyError:
            time = 0.0
        if timing is not None:
            self.logger.info(self._format_timing(timing, time))
        return time

    # probably the following should go into their own class
    def logger_file_info(self, f):
        """
        Log file information.
        """
        # if isinstance(f, FortranReader):
        #     filename = f.filename
        #     filesize = f.filesize
        #     self.logger.info(f'Loading {filename!s} ({byte2human(filesize)})')
        #     if f.compressed:
        #         filesize = f.stat.st_size
        #         self.logger.info(
        #             f'Compressed file size: {byte2human(filesize)} (modulo {byte2human(2**32)} for gz)')
        # elif isinstance(f, io.IOBase):
        if isinstance(f, io.IOBase):
            stat = os.fstat(f.fileno())
            filename = f.name
            filesize = stat.st_size
            self.logger.info(f"Loading {filename!s} ({byte2human(filesize)})")

    def logger_load_info(self, nvers, ncyc0, ncyc1, nmodels, time=None):
        """
        Log information on load process and data.
        """
        if time is None:
            time = self.get_timer()
        self.logger.info(f"         version {version2human(nvers):>9s}")
        self.logger.info(f"first model read {int(ncyc0):>9d}")
        self.logger.info(f" last model read {int(ncyc1):>9d}")
        self.logger.info(f" num models read {int(nmodels):>9d}")
        self.logger.info(f"  data loaded in {time2human(time):>9s}")


class logged(Logged, contextlib.ContextDecorator):
    def __init__(self, **kwargs):
        self.kw = dict(kwargs)
        self.message = self.kw.pop("message", None)
        self.timing = self.kw.pop("timing", False)

    def __enter__(self):
        self.setup_logger(**self.kw)

    def __exit__(self):
        self.close_logger(
            message=self.message,
            timing=self.timing,
        )


class timed(Logged, contextlib.ContextDecorator):
    def __init__(self, **kwargs):
        super().__init__(**kwargs)
        self.timer = self.kw.setdefault("timer", None)


def static_logging(func):
    func = staticmethod(func)

    class logged(Logged):
        """
        class to provied logging to static functions
        """

        def __call__(self, *args, **kwargs):
            return func(*args, **kwargs)

    logged.__dict__.update(func.__dict__)
    logged.__dict__["method"] = func.__name__
    if func.__doc__ is not None:
        logged.__doc__ = func.__doc__ + "\n" + logged.__doc__
    logged.__name__ = logged.__name__
    logged.__module__ = getattr(func, "__module__")
    return logged<|MERGE_RESOLUTION|>--- conflicted
+++ resolved
@@ -7,11 +7,7 @@
 import logging
 import os
 import re
-<<<<<<< HEAD
 import time
-=======
-import sys
->>>>>>> 6e31c795
 from datetime import datetime, timedelta
 
 try:
