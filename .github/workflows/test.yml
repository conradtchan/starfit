--- conflicted
+++ resolved
@@ -26,11 +26,7 @@
         sudo update-alternatives --set gcc /usr/bin/gcc-11
         gfortran --version
 
-<<<<<<< HEAD
-    - name: install starfit
-=======
     - name: download starfit data
->>>>>>> 37f2744b
       run: |
         ./download-data.sh
 
